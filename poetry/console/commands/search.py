from cleo import argument
from cleo import option

from .command import Command


class SearchCommand(Command):

<<<<<<< HEAD
    name = "search"
    description = "Searches for packages on remote repositories."

    arguments = [argument("tokens", "The tokens to search for.", multiple=True)]
    options = [option("only-name", "N", "Search only in name.")]
=======
    search
        { tokens* : The tokens to search for. }
        { --N|only-name : Search only by name. }
    """
>>>>>>> 66790b4d

    def handle(self):
        from poetry.repositories.pypi_repository import PyPiRepository

        flags = PyPiRepository.SEARCH_FULLTEXT
        if self.option("only-name"):
            flags = PyPiRepository.SEARCH_NAME

        results = PyPiRepository().search(self.argument("tokens"), flags)

        for result in results:
            self.line("")
            name = "<info>{}</>".format(result.name)

            name += " (<comment>{}</>)".format(result.version)

            self.line(name)

            if result.description:
                self.line(" {}".format(result.description))<|MERGE_RESOLUTION|>--- conflicted
+++ resolved
@@ -6,18 +6,11 @@
 
 class SearchCommand(Command):
 
-<<<<<<< HEAD
     name = "search"
     description = "Searches for packages on remote repositories."
 
     arguments = [argument("tokens", "The tokens to search for.", multiple=True)]
-    options = [option("only-name", "N", "Search only in name.")]
-=======
-    search
-        { tokens* : The tokens to search for. }
-        { --N|only-name : Search only by name. }
-    """
->>>>>>> 66790b4d
+    options = [option("only-name", "N", "Search only by name.")]
 
     def handle(self):
         from poetry.repositories.pypi_repository import PyPiRepository
